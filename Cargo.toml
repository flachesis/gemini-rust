--- conflicted
+++ resolved
@@ -37,13 +37,10 @@
 mime = "0.3"
 tokio = { version = "1", features = ["io-util"] }
 time = { version = "0.3", features = ["serde", "parsing", "formatting"] }
-<<<<<<< HEAD
 tracing = "0.1.41"
 strum = { version = "0.27", features = ["derive"] }
 strum_macros = "0.27"
-=======
 schemars = { version = "1.0" }
->>>>>>> 5fa06769
 
 [dev-dependencies]
 display-error-chain = "0.2"
