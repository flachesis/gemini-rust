use std::sync::Arc;
use tracing::instrument;

use crate::{
    cache::CachedContentHandle,
    client::{Error as ClientError, GeminiClient, GenerationStream},
    files::Error as FilesError,
    generation::{
        GenerateContentRequest, MediaResolutionLevel, SpeakerVoiceConfig, SpeechConfig,
        ThinkingConfig, ThinkingLevel,
    },
    models::{FileData, Part},
    tools::{FunctionCallingConfig, ToolConfig},
    Content, FileHandle, FunctionCallingMode, FunctionDeclaration, GenerationConfig,
    GenerationResponse, Message, Role, SafetySetting, Tool,
};

/// Builder for content generation requests
#[derive(Clone)]
pub struct ContentBuilder {
    client: Arc<GeminiClient>,
    pub contents: Vec<Content>,
    generation_config: Option<GenerationConfig>,
    safety_settings: Option<Vec<SafetySetting>>,
    tools: Option<Vec<Tool>>,
    tool_config: Option<ToolConfig>,
    system_instruction: Option<Content>,
    cached_content: Option<String>,
}

impl ContentBuilder {
    /// Creates a new `ContentBuilder`.
    pub(crate) fn new(client: Arc<GeminiClient>) -> Self {
        Self {
            client,
            contents: Vec::new(),
            generation_config: None,
            safety_settings: None,
            tools: None,
            tool_config: None,
            system_instruction: None,
            cached_content: None,
        }
    }

    /// Sets the safety settings for the request.
    pub fn with_safety_settings(mut self, safety_settings: Vec<SafetySetting>) -> Self {
        self.safety_settings = Some(safety_settings);
        self
    }

    /// Sets the system prompt for the request.
    ///
    /// This is an alias for [`with_system_instruction()`](Self::with_system_instruction).
    pub fn with_system_prompt(self, text: impl Into<String>) -> Self {
        self.with_system_instruction(text)
    }

    /// Sets the system instruction for the request.
    ///
    /// System instructions are used to provide high-level guidance to the model, such as
    /// setting a persona, providing context, or defining the desired output format.
    pub fn with_system_instruction(mut self, text: impl Into<String>) -> Self {
        let content = Content::text(text);
        self.system_instruction = Some(content);
        self
    }

    /// Adds a user message to the conversation history.
    pub fn with_user_message(mut self, text: impl Into<String>) -> Self {
        let message = Message::user(text);
        self.contents.push(message.content);
        self
    }

<<<<<<< HEAD
    /// Adds a user message, together with coordinates for a previously uploaded file.
    ///
    /// Uploading a file and using it avoids encoding large files and sending them, in particular
    /// when this would need to happen more than once with a file.
    ///
    /// # Errors
    ///
    /// Returns an error if the file metadata is incomplete (missing MIME type or URI).
=======
    /// Add a user message, together with coordinates for a previously uploaded file.
    ///
    /// Uploading a file and using it avoids encoding large files and sending them, in particular
    /// when this would need to happen more than once with a file.
>>>>>>> c2587ffe
    pub fn with_user_message_and_file(
        mut self,
        text: impl Into<String>,
        file_handle: &FileHandle,
    ) -> Result<Self, FilesError> {
<<<<<<< HEAD
        let meta = file_handle.get_file_meta();

        let mut missing_fields = Vec::new();
        if meta.mime_type.is_none() {
            missing_fields.push("mime_type".to_string());
        }
        if meta.uri.is_none() {
            missing_fields.push("uri".to_string());
        }
        if !missing_fields.is_empty() {
            return Err(FilesError::Incomplete {
                fields: missing_fields,
            });
        }

        let mime_type = meta.mime_type.clone().unwrap();
        let file_uri = meta.uri.as_ref().unwrap().to_string();

        let content = Content {
            parts: Some(vec![
                Part::Text {
                    text: text.into(),
                    thought: None,
                    thought_signature: None,
                },
                Part::FileData {
                    file_data: FileData {
                        mime_type,
                        file_uri,
                    },
                },
            ]),
            role: Some(Role::User),
        };

=======
        let content = Content::text_with_file(text, file_handle)?.with_role(Role::User);
>>>>>>> c2587ffe
        self.contents.push(content);
        Ok(self)
    }

    /// Adds a model message to the conversation history.
    pub fn with_model_message(mut self, text: impl Into<String>) -> Self {
        let message = Message::model(text);
        self.contents.push(message.content);
        self
    }

    /// Adds inline data (e.g., an image) to the request.
    ///
    /// The data should be base64-encoded.
    pub fn with_inline_data(
        mut self,
        data: impl Into<String>,
        mime_type: impl Into<String>,
    ) -> Self {
        let content = Content::inline_data(mime_type, data).with_role(Role::User);
        self.contents.push(content);
        self
    }

    /// Adds inline data with explicit media resolution control.
    ///
    /// This allows fine-grained control over the resolution used for processing
    /// the inline data, which affects both quality and token consumption.
    /// This method is useful for optimizing token usage.
    /// The data should be base64-encoded.
    pub fn with_inline_data_and_resolution(
        mut self,
        data: impl Into<String>,
        mime_type: impl Into<String>,
        resolution: MediaResolutionLevel,
    ) -> Self {
        let content =
            Content::inline_data_with_resolution(mime_type, data, resolution).with_role(Role::User);
        self.contents.push(content);
        self
    }

    /// Adds a function response to the request using a `Serialize` response.
    ///
    /// This is used to provide the model with the result of a function call it has requested.
    pub fn with_function_response<Response>(
        mut self,
        name: impl Into<String>,
        response: Response,
    ) -> std::result::Result<Self, serde_json::Error>
    where
        Response: serde::Serialize,
    {
        let content = Content::function_response_json(name, serde_json::to_value(response)?)
            .with_role(Role::User);
        self.contents.push(content);
        Ok(self)
    }

    /// Adds a function response to the request using a JSON string.
    ///
    /// This is a convenience method that parses the string into a `serde_json::Value`.
    pub fn with_function_response_str(
        mut self,
        name: impl Into<String>,
        response: impl Into<String>,
    ) -> std::result::Result<Self, serde_json::Error> {
        let response_str = response.into();
        let json = serde_json::from_str(&response_str)?;
        let content = Content::function_response_json(name, json).with_role(Role::User);
        self.contents.push(content);
        Ok(self)
    }

    /// Adds a `Message` to the conversation history.
    pub fn with_message(mut self, message: Message) -> Self {
        let content = message.content.clone();
        let role = content.role.clone().unwrap_or(message.role);
        self.contents.push(content.with_role(role));
        self
    }

    /// Uses cached content for this request.
    ///
    /// This allows reusing previously cached system instructions and conversation history,
    /// which can reduce latency and cost.
    pub fn with_cached_content(mut self, cached_content: &CachedContentHandle) -> Self {
        self.cached_content = Some(cached_content.name().to_string());
        self
    }

    /// Adds multiple messages to the conversation history.
    pub fn with_messages(mut self, messages: impl IntoIterator<Item = Message>) -> Self {
        for message in messages {
            self = self.with_message(message);
        }
        self
    }

    /// Sets the generation configuration for the request.
    pub fn with_generation_config(mut self, config: GenerationConfig) -> Self {
        self.generation_config = Some(config);
        self
    }

    /// Sets the temperature for the request.
    ///
    /// Temperature controls the randomness of the output. Higher values (e.g., 1.0) produce
    /// more creative results, while lower values (e.g., 0.2) produce more deterministic results.
    pub fn with_temperature(mut self, temperature: f32) -> Self {
        self.generation_config
            .get_or_insert_with(Default::default)
            .temperature = Some(temperature);
        self
    }

    /// Sets the top-p value for the request.
    ///
    /// Top-p is a sampling method that selects the next token from a cumulative probability
    /// distribution. It can be used to control the diversity of the output.
    pub fn with_top_p(mut self, top_p: f32) -> Self {
        self.generation_config
            .get_or_insert_with(Default::default)
            .top_p = Some(top_p);
        self
    }

    /// Sets the top-k value for the request.
    ///
    /// Top-k is a sampling method that selects the next token from the `k` most likely candidates.
    pub fn with_top_k(mut self, top_k: i32) -> Self {
        self.generation_config
            .get_or_insert_with(Default::default)
            .top_k = Some(top_k);
        self
    }

    /// Sets the maximum number of output tokens for the request.
    pub fn with_max_output_tokens(mut self, max_output_tokens: i32) -> Self {
        self.generation_config
            .get_or_insert_with(Default::default)
            .max_output_tokens = Some(max_output_tokens);
        self
    }

    /// Sets the number of candidate responses to generate.
    pub fn with_candidate_count(mut self, candidate_count: i32) -> Self {
        self.generation_config
            .get_or_insert_with(Default::default)
            .candidate_count = Some(candidate_count);
        self
    }

    /// Sets the stop sequences for the request.
    ///
    /// The model will stop generating text when it encounters one of these sequences.
    pub fn with_stop_sequences(mut self, stop_sequences: Vec<String>) -> Self {
        self.generation_config
            .get_or_insert_with(Default::default)
            .stop_sequences = Some(stop_sequences);
        self
    }

    /// Sets the response MIME type for the request.
    ///
    /// This can be used to request structured output, such as JSON.
    pub fn with_response_mime_type(mut self, mime_type: impl Into<String>) -> Self {
        self.generation_config
            .get_or_insert_with(Default::default)
            .response_mime_type = Some(mime_type.into());
        self
    }

    /// Sets the response schema for structured output.
    ///
    /// When used with a JSON MIME type, this schema will be used to validate the model's
    /// output.
    pub fn with_response_schema(mut self, schema: serde_json::Value) -> Self {
        self.generation_config
            .get_or_insert_with(Default::default)
            .response_schema = Some(schema);
        self
    }

    /// Adds a tool to the request.
    ///
    /// Tools allow the model to interact with external systems, such as APIs or databases.
    pub fn with_tool(mut self, tool: Tool) -> Self {
        self.tools.get_or_insert_with(Vec::new).push(tool);
        self
    }

    /// Adds a function declaration as a tool.
    ///
    /// This is a convenience method for creating a `Tool` from a `FunctionDeclaration`.
    pub fn with_function(mut self, function: FunctionDeclaration) -> Self {
        let tool = Tool::new(function);
        self = self.with_tool(tool);
        self
    }

    /// Sets the function calling mode for the request.
    pub fn with_function_calling_mode(mut self, mode: FunctionCallingMode) -> Self {
        self.tool_config
            .get_or_insert_with(Default::default)
            .function_calling_config = Some(FunctionCallingConfig { mode });
        self
    }

    /// Sets the tool configuration for the request.
    pub fn with_tool_config(mut self, tool_config: ToolConfig) -> Self {
        self.tool_config = Some(tool_config);
        self
    }

    /// Sets the thinking configuration for the request (Gemini 2.5 series only).
    pub fn with_thinking_config(mut self, thinking_config: ThinkingConfig) -> Self {
        self.generation_config
            .get_or_insert_with(Default::default)
            .thinking_config = Some(thinking_config);
        self
    }

    /// Sets the thinking budget for the request (Gemini 2.5 series only).
    ///
    /// A budget of -1 enables dynamic thinking.
    /// This is mutually exclusive with `thinking_level` (Gemini 3 models).
    pub fn with_thinking_budget(mut self, budget: i32) -> Self {
        let config = self
            .generation_config
            .get_or_insert_with(Default::default)
            .thinking_config
            .get_or_insert_with(Default::default);
        config.thinking_budget = Some(budget);
        config.thinking_level = None;
        self
    }

    /// Enables dynamic thinking, which allows the model to decide its own thinking budget
    /// (Gemini 2.5 series only).
    ///
    /// Note: This only enables the *capability*. To receive thoughts in the response,
    /// you must also call `[.with_thoughts_included(true)](Self::with_thoughts_included)`.
    pub fn with_dynamic_thinking(self) -> Self {
        self.with_thinking_budget(-1)
    }

    /// Includes thought summaries in the response (Gemini 2.5 series only).
    ///
    /// This requires `with_dynamic_thinking()` or `with_thinking_budget()` to be enabled.
    pub fn with_thoughts_included(mut self, include: bool) -> Self {
        self.generation_config
            .get_or_insert_with(Default::default)
            .thinking_config
            .get_or_insert_with(Default::default)
            .include_thoughts = Some(include);
        self
    }

    /// Sets the thinking level for Gemini 3 Pro.
    ///
    /// This controls the depth of reasoning the model applies. Use `Low` for simpler
    /// queries requiring faster responses, or `High` for complex problems requiring
    /// deeper analysis.
    ///
    /// Note: This is mutually exclusive with `thinking_budget` (used by Gemini 2.5 models).
    /// Setting this will be ignored by Gemini 2.5 models.
    pub fn with_thinking_level(mut self, level: ThinkingLevel) -> Self {
        let config = self
            .generation_config
            .get_or_insert_with(Default::default)
            .thinking_config
            .get_or_insert_with(Default::default);
        config.thinking_level = Some(level);
        config.thinking_budget = None;
        self
    }

    /// Sets the global media resolution level.
    ///
    /// This controls the token usage for all images and PDFs in the request.
    /// Individual parts can override this setting using `with_inline_data_and_resolution()`.
    /// Higher resolutions provide better quality but consume more tokens.
    pub fn with_media_resolution(mut self, level: MediaResolutionLevel) -> Self {
        self.generation_config
            .get_or_insert_with(Default::default)
            .media_resolution = Some(level);
        self
    }

    /// Adds the code execution tool to the request.
    ///
    /// This allows the model to generate and execute Python code as part of the
    /// generation process. Useful for mathematical calculations, data analysis,
    /// and other computational tasks. Currently supports Python only.
    pub fn with_code_execution(self) -> Self {
        self.with_tool(Tool::code_execution())
    }

    /// Enables audio output (text-to-speech).
    pub fn with_audio_output(mut self) -> Self {
        self.generation_config
            .get_or_insert_with(Default::default)
            .response_modalities = Some(vec!["AUDIO".to_string()]);
        self
    }

    /// Sets the speech configuration for text-to-speech generation.
    pub fn with_speech_config(mut self, speech_config: SpeechConfig) -> Self {
        self.generation_config
            .get_or_insert_with(Default::default)
            .speech_config = Some(speech_config);
        self
    }

    /// Sets a single voice for text-to-speech generation.
    pub fn with_voice(self, voice_name: impl Into<String>) -> Self {
        let speech_config = SpeechConfig::single_voice(voice_name);
        self.with_speech_config(speech_config).with_audio_output()
    }

    /// Sets multi-speaker configuration for text-to-speech generation.
    pub fn with_multi_speaker_config(self, speakers: Vec<SpeakerVoiceConfig>) -> Self {
        let speech_config = SpeechConfig::multi_speaker(speakers);
        self.with_speech_config(speech_config).with_audio_output()
    }

    /// Builds the `GenerateContentRequest`.
    pub fn build(self) -> GenerateContentRequest {
        GenerateContentRequest {
            contents: self.contents,
            generation_config: self.generation_config,
            safety_settings: self.safety_settings,
            tools: self.tools,
            tool_config: self.tool_config,
            system_instruction: self.system_instruction,
            cached_content: self.cached_content,
        }
    }

    /// Executes the content generation request.
    #[instrument(skip_all, fields(
        messages.parts.count = self.contents.len(),
        tools.present = self.tools.is_some(),
        system.instruction.present = self.system_instruction.is_some(),
        cached.content.present = self.cached_content.is_some(),
    ))]
    pub async fn execute(self) -> Result<GenerationResponse, ClientError> {
        let client = self.client.clone();
        let request = self.build();
        client.generate_content_raw(request).await
    }

    /// Executes the content generation request as a stream.
    #[instrument(skip_all, fields(
        messages.parts.count = self.contents.len(),
        tools.present = self.tools.is_some(),
        system.instruction.present = self.system_instruction.is_some(),
        cached.content.present = self.cached_content.is_some(),
    ))]
    pub async fn execute_stream(self) -> Result<GenerationStream, ClientError> {
        let client = self.client.clone();
        let request = self.build();
        client.generate_content_stream(request).await
    }

    /// Counts the number of tokens in the content generation request.
    #[instrument(skip_all, fields(
        messages.parts.count = self.contents.len(),
    ))]
    pub async fn count_tokens(self) -> Result<super::model::CountTokensResponse, ClientError> {
        let client = self.client.clone();
        let request = self.build();
        client.count_tokens(request).await
    }
}<|MERGE_RESOLUTION|>--- conflicted
+++ resolved
@@ -9,7 +9,6 @@
         GenerateContentRequest, MediaResolutionLevel, SpeakerVoiceConfig, SpeechConfig,
         ThinkingConfig, ThinkingLevel,
     },
-    models::{FileData, Part},
     tools::{FunctionCallingConfig, ToolConfig},
     Content, FileHandle, FunctionCallingMode, FunctionDeclaration, GenerationConfig,
     GenerationResponse, Message, Role, SafetySetting, Tool,
@@ -73,7 +72,6 @@
         self
     }
 
-<<<<<<< HEAD
     /// Adds a user message, together with coordinates for a previously uploaded file.
     ///
     /// Uploading a file and using it avoids encoding large files and sending them, in particular
@@ -82,56 +80,12 @@
     /// # Errors
     ///
     /// Returns an error if the file metadata is incomplete (missing MIME type or URI).
-=======
-    /// Add a user message, together with coordinates for a previously uploaded file.
-    ///
-    /// Uploading a file and using it avoids encoding large files and sending them, in particular
-    /// when this would need to happen more than once with a file.
->>>>>>> c2587ffe
     pub fn with_user_message_and_file(
         mut self,
         text: impl Into<String>,
         file_handle: &FileHandle,
     ) -> Result<Self, FilesError> {
-<<<<<<< HEAD
-        let meta = file_handle.get_file_meta();
-
-        let mut missing_fields = Vec::new();
-        if meta.mime_type.is_none() {
-            missing_fields.push("mime_type".to_string());
-        }
-        if meta.uri.is_none() {
-            missing_fields.push("uri".to_string());
-        }
-        if !missing_fields.is_empty() {
-            return Err(FilesError::Incomplete {
-                fields: missing_fields,
-            });
-        }
-
-        let mime_type = meta.mime_type.clone().unwrap();
-        let file_uri = meta.uri.as_ref().unwrap().to_string();
-
-        let content = Content {
-            parts: Some(vec![
-                Part::Text {
-                    text: text.into(),
-                    thought: None,
-                    thought_signature: None,
-                },
-                Part::FileData {
-                    file_data: FileData {
-                        mime_type,
-                        file_uri,
-                    },
-                },
-            ]),
-            role: Some(Role::User),
-        };
-
-=======
         let content = Content::text_with_file(text, file_handle)?.with_role(Role::User);
->>>>>>> c2587ffe
         self.contents.push(content);
         Ok(self)
     }
