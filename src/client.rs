use crate::{
    batch::{BatchBuilder, BatchHandle},
    cache::{CacheBuilder, CachedContentHandle},
    embedding::{
        BatchContentEmbeddingResponse, BatchEmbedContentsRequest, ContentEmbeddingResponse,
        EmbedBuilder, EmbedContentRequest,
    },
    files::{
        handle::FileHandle,
        model::{File, ListFilesResponse},
    },
    generation::{ContentBuilder, GenerateContentRequest, GenerationResponse},
};
use eventsource_stream::{EventStreamError, Eventsource};
use futures::{Stream, StreamExt, TryStreamExt};
use mime::Mime;
use reqwest::{
    header::{HeaderMap, HeaderName, HeaderValue, InvalidHeaderValue},
    Client, ClientBuilder, RequestBuilder, Response,
};
<<<<<<< HEAD
=======
use serde::{de::DeserializeOwned, Deserialize, Serialize};
>>>>>>> 5fa06769
use serde_json::json;
use snafu::{OptionExt, ResultExt, Snafu};
use std::{
    fmt::{self, Formatter},
    sync::{Arc, LazyLock},
};
use tracing::{instrument, Level, Span};
use url::Url;

use crate::batch::model::*;
use crate::cache::model::*;

static DEFAULT_BASE_URL: LazyLock<Url> = LazyLock::new(|| {
    Url::parse("https://generativelanguage.googleapis.com/v1beta/")
        .expect("unreachable error: failed to parse default base URL")
});

#[derive(Debug, Default, Clone, PartialEq, Eq, Hash, Deserialize, Serialize)]
pub enum Model {
    #[default]
    #[serde(rename = "models/gemini-2.5-flash")]
    Gemini25Flash,
    #[serde(rename = "models/gemini-2.5-flash-lite")]
    Gemini25FlashLite,
    #[serde(rename = "models/gemini-2.5-pro")]
    Gemini25Pro,
    #[serde(rename = "models/text-embedding-004")]
    TextEmbedding004,
    #[serde(untagged)]
    Custom(String),
}

impl Model {
    pub fn as_str(&self) -> &str {
        match self {
            Model::Gemini25Flash => "models/gemini-2.5-flash",
            Model::Gemini25FlashLite => "models/gemini-2.5-flash-lite",
            Model::Gemini25Pro => "models/gemini-2.5-pro",
            Model::TextEmbedding004 => "models/text-embedding-004",
            Model::Custom(model) => model,
        }
    }
}

impl From<String> for Model {
    fn from(model: String) -> Self {
        Self::Custom(model)
    }
}

impl fmt::Display for Model {
    fn fmt(&self, f: &mut Formatter<'_>) -> fmt::Result {
        match self {
            Model::Gemini25Flash => write!(f, "models/gemini-2.5-flash"),
            Model::Gemini25FlashLite => write!(f, "models/gemini-2.5-flash-lite"),
            Model::Gemini25Pro => write!(f, "models/gemini-2.5-pro"),
            Model::TextEmbedding004 => write!(f, "models/text-embedding-004"),
            Model::Custom(model) => write!(f, "{}", model),
        }
    }
}

#[derive(Debug, Snafu)]
#[snafu(visibility(pub))]
pub enum Error {
    #[snafu(display("failed to parse API key"))]
    InvalidApiKey {
        source: InvalidHeaderValue,
    },

    #[snafu(display("failed to construct URL (probably incorrect model name): {suffix}"))]
    ConstructUrl {
        source: url::ParseError,
        suffix: String,
    },

    PerformRequestNew {
        source: reqwest::Error,
    },

    #[snafu(display("failed to perform request to '{url}'"))]
    PerformRequest {
        source: reqwest::Error,
        url: Url,
    },

    #[snafu(display(
        "bad response from server; code {code}; description: {}",
        description.as_deref().unwrap_or("none")
    ))]
    BadResponse {
        /// HTTP status code
        code: u16,
        /// HTTP error description
        description: Option<String>,
    },

    MissingResponseHeader {
        header: String,
    },

    #[snafu(display("failed to obtain stream SSE part"))]
    BadPart {
        source: EventStreamError<reqwest::Error>,
    },

    #[snafu(display("failed to deserialize JSON response"))]
    Deserialize {
        source: serde_json::Error,
    },

    #[snafu(display("failed to generate content"))]
    DecodeResponse {
        source: reqwest::Error,
    },

    #[snafu(display("failed to parse URL"))]
    UrlParse {
        source: url::ParseError,
    },

    #[snafu(display("I/O error during file operations"))]
    Io {
        source: std::io::Error,
    },
}

/// Internal client for making requests to the Gemini API
pub struct GeminiClient {
    http_client: Client,
    pub model: Model,
    base_url: Url,
}

impl GeminiClient {
    /// Create a new client with custom base URL
    fn with_base_url<K: AsRef<str>, M: Into<Model>>(
        client_builder: ClientBuilder,
        api_key: K,
        model: M,
        base_url: Url,
    ) -> Result<Self, Error> {
        let headers = HeaderMap::from_iter([(
            HeaderName::from_static("x-goog-api-key"),
            HeaderValue::from_str(api_key.as_ref()).context(InvalidApiKeySnafu)?,
        )]);

        let http_client = client_builder
            .default_headers(headers)
            .build()
            .expect("all parameters must be valid");

        Ok(Self {
            http_client,
            model: model.into(),
            base_url,
        })
    }

    /// Check the response status code and return an error if it is not successful
    #[tracing::instrument(skip_all, err)]
    async fn check_response(response: Response) -> Result<Response, Error> {
        let status = response.status();
        if !status.is_success() {
            let description = response.text().await.ok();
            BadResponseSnafu {
                code: status.as_u16(),
                description,
            }
            .fail()
        } else {
            Ok(response)
        }
    }

    /// Performs an HTTP request to the Gemini API with standardized error handling.
    ///
    /// This method provides a generic way to make HTTP requests to the Gemini API with
    /// consistent error handling, response checking, and deserialization. It handles:
    /// - Building the HTTP request using a provided builder function
    /// - Sending the request and handling network errors
    /// - Checking the response status code for errors
    /// - Deserializing the response using a provided deserializer function
    ///
    /// # Type Parameters
    /// * `B` - A function that takes a reference to the HTTP client and returns a RequestBuilder
    /// * `D` - An async function that takes a Response and returns a Result<T, Error>
    /// * `T` - The type of the deserialized response
    ///
    /// # Note
    /// The `AsyncFn` trait is a standard Rust feature (stabilized in v1.85) and does not
    /// require any additional imports or feature flags.
    ///
    /// # Parameters
    /// * `builder` - A function that constructs the HTTP request using the client
    /// * `deserializer` - An async function that processes the response into the desired type
    ///
    /// # Examples
    ///
    /// Basic HTTP operations:
    /// ```no_run
    /// # use gemini_rust::client::*;
    /// # use reqwest::Response;
    /// # use url::Url;
    /// # use serde_json::Value;
    /// # use snafu::ResultExt;
    /// # async fn examples(client: &GeminiClient) -> Result<(), Box<dyn std::error::Error>> {
    /// # let url: Url = "https://example.com".parse()?;
    /// # let request = Value::Null;
    ///
    /// // POST request with JSON payload
    /// let _response = client
    ///     .perform_request(
    ///         |c| c.post(url.clone()).json(&request),
    ///         async |r| r.json().await.context(DecodeResponseSnafu),
    ///     )
    ///     .await?;
    ///
    /// // GET request with JSON response
    /// let _response = client
    ///     .perform_request(
    ///         |c| c.get(url.clone()),
    ///         async |r| r.json().await.context(DecodeResponseSnafu),
    ///     )
    ///     .await?;
    ///
    /// // DELETE request with no response body
    /// let _response = client
    ///     .perform_request(|c| c.delete(url), async |_r| Ok(()))
    ///     .await?;
    /// # Ok(())
    /// # }
    /// ```
    ///
    /// Request returning a stream:
    /// ```no_run
    /// # use gemini_rust::client::*;
    /// # use reqwest::Response;
    /// # use url::Url;
    /// # use serde_json::Value;
    /// # async fn example(client: &GeminiClient) -> Result<(), Box<dyn std::error::Error>> {
    /// # let url: Url = "https://example.com".parse()?;
    /// # let request = Value::Null;
    /// let _stream = client
    ///     .perform_request(
    ///         |c| c.post(url).json(&request),
    ///         async |r| Ok(r.bytes_stream()),
    ///     )
    ///     .await?;
    /// # Ok(())
    /// # }
    /// ```
    #[tracing::instrument(skip_all)]
    #[doc(hidden)]
    pub async fn perform_request<
        B: FnOnce(&Client) -> RequestBuilder,
        D: AsyncFn(Response) -> Result<T, Error>,
        T,
    >(
        &self,
        builder: B,
        deserializer: D,
    ) -> Result<T, Error> {
        let request = builder(&self.http_client);
        tracing::debug!("request built successfully");
        let response = request.send().await.context(PerformRequestNewSnafu)?;
        tracing::debug!("response received successfully");
        let response = Self::check_response(response).await?;
        tracing::debug!("response ok");
        deserializer(response).await
    }

    /// Perform a GET request and deserialize the JSON response.
    ///
    /// This is a convenience wrapper around [`perform_request`](Self::perform_request).
    #[tracing::instrument(skip(self), fields(request.type = "get", request.url = %url))]
    async fn get_json<T: serde::de::DeserializeOwned>(&self, url: Url) -> Result<T, Error> {
        self.perform_request(
            |c| c.get(url),
            async |r| r.json().await.context(DecodeResponseSnafu),
        )
        .await
    }

    /// Perform a POST request with JSON body and deserialize the JSON response.
    ///
    /// This is a convenience wrapper around [`perform_request`](Self::perform_request).
    #[tracing::instrument(skip(self, body), fields(request.type = "post", request.url = %url))]
    async fn post_json<Req: serde::Serialize, Res: serde::de::DeserializeOwned>(
        &self,
        url: Url,
        body: &Req,
    ) -> Result<Res, Error> {
        self.perform_request(
            |c| c.post(url).json(body),
            async |r| r.json().await.context(DecodeResponseSnafu),
        )
        .await
    }

    /// Generate content
    #[instrument(skip_all, fields(
        model,
        messages.parts.count = request.contents.len(),
        tools.present = request.tools.is_some(),
        system.instruction.present = request.system_instruction.is_some(),
        cached.content.present = request.cached_content.is_some(),
        usage.prompt_tokens,
        usage.candidates_tokens,
        usage.thoughts_tokens,
        usage.cached_content_tokens,
        usage.total_tokens,
    ), ret(level = Level::TRACE), err)]
    pub(crate) async fn generate_content_raw(
        &self,
        request: GenerateContentRequest,
    ) -> Result<GenerationResponse, Error> {
        let url = self.build_url("generateContent")?;
        let response: GenerationResponse = self.post_json(url, &request).await?;

        // Record usage metadata
        if let Some(usage) = &response.usage_metadata {
            #[rustfmt::skip]
            Span::current()
                .record("usage.prompt_tokens", usage.prompt_token_count)
                .record("usage.candidates_tokens", usage.candidates_token_count)
                .record("usage.thoughts_tokens", usage.thoughts_token_count)
                .record("usage.cached_content_tokens", usage.cached_content_token_count)
                .record("usage.total_tokens", usage.total_token_count);

            tracing::debug!("generation usage evaluated");
        }

        Ok(response)
    }

    /// Generate content with streaming
    #[instrument(skip_all, fields(
        model,
        messages.parts.count = request.contents.len(),
        tools.present = request.tools.is_some(),
        system.instruction.present = request.system_instruction.is_some(),
        cached.content.present = request.cached_content.is_some(),
    ), err)]
    pub(crate) async fn generate_content_stream(
        &self,
        request: GenerateContentRequest,
    ) -> Result<impl TryStreamExt<Ok = GenerationResponse, Error = Error> + Send + use<>, Error>
    {
        let mut url = self.build_url("streamGenerateContent")?;
        url.query_pairs_mut().append_pair("alt", "sse");

        let stream = self
            .perform_request(
                |c| c.post(url).json(&request),
                async |r| Ok(r.bytes_stream()),
            )
            .await?;

        Ok(stream
            .eventsource()
            .map(|event| event.context(BadPartSnafu))
            .map_ok(|event| {
                serde_json::from_str::<GenerationResponse>(&event.data).context(DeserializeSnafu)
            })
            .map(|r| r.flatten()))
    }

    /// Embed content
    #[instrument(skip_all, fields(
        model,
        task.type = request.task_type.as_ref().map(|t| format!("{:?}", t)),
        task.title = request.title,
        task.output.dimensionality = request.output_dimensionality,
    ))]
    pub(crate) async fn embed_content(
        &self,
        request: EmbedContentRequest,
    ) -> Result<ContentEmbeddingResponse, Error> {
        let url = self.build_url("embedContent")?;
        self.post_json(url, &request).await
    }

    /// Batch Embed content
    #[instrument(skip_all, fields(batch.size = request.requests.len()))]
    pub(crate) async fn embed_content_batch(
        &self,
        request: BatchEmbedContentsRequest,
    ) -> Result<BatchContentEmbeddingResponse, Error> {
        let url = self.build_url("batchEmbedContents")?;
        self.post_json(url, &request).await
    }

    /// Batch generate content (synchronous API that returns results immediately)
    #[instrument(skip_all, fields(
        batch.display_name = request.batch.display_name,
        batch.size = request.batch.input_config.batch_size(),
    ))]
    pub(crate) async fn batch_generate_content(
        &self,
        request: BatchGenerateContentRequest,
    ) -> Result<BatchGenerateContentResponse, Error> {
        let url = self.build_url("batchGenerateContent")?;
        self.post_json(url, &request).await
    }

    /// Get a batch operation
    #[instrument(skip_all, fields(
        operation.name = name,
    ))]
    pub(crate) async fn get_batch_operation<T: serde::de::DeserializeOwned>(
        &self,
        name: &str,
    ) -> Result<T, Error> {
        let url = self.build_batch_url(name, None)?;
        self.get_json(url).await
    }

    /// List batch operations
    #[instrument(skip_all, fields(
        page.size = page_size,
        page.token.present = page_token.is_some(),
    ))]
    pub(crate) async fn list_batch_operations(
        &self,
        page_size: Option<u32>,
        page_token: Option<String>,
    ) -> Result<ListBatchesResponse, Error> {
        let mut url = self.build_batch_url("batches", None)?;

        if let Some(size) = page_size {
            url.query_pairs_mut()
                .append_pair("pageSize", &size.to_string());
        }
        if let Some(token) = page_token {
            url.query_pairs_mut().append_pair("pageToken", &token);
        }

        self.get_json(url).await
    }

    /// List files
    #[instrument(skip_all, fields(
        page.size = page_size,
        page.token.present = page_token.is_some(),
    ))]
    pub(crate) async fn list_files(
        &self,
        page_size: Option<u32>,
        page_token: Option<String>,
    ) -> Result<ListFilesResponse, Error> {
        let mut url = self.build_files_url(None)?;

        if let Some(size) = page_size {
            url.query_pairs_mut()
                .append_pair("pageSize", &size.to_string());
        }
        if let Some(token) = page_token {
            url.query_pairs_mut().append_pair("pageToken", &token);
        }

        self.get_json(url).await
    }

    /// Cancel a batch operation
    #[instrument(skip_all, fields(
        operation.name = name,
    ))]
    pub(crate) async fn cancel_batch_operation(&self, name: &str) -> Result<(), Error> {
        let url = self.build_batch_url(name, Some("cancel"))?;
        self.perform_request(|c| c.post(url).json(&json!({})), async |_r| Ok(()))
            .await
    }

    /// Delete a batch operation
    #[instrument(skip_all, fields(
        operation.name = name,
    ))]
    pub(crate) async fn delete_batch_operation(&self, name: &str) -> Result<(), Error> {
        let url = self.build_batch_url(name, None)?;
        self.perform_request(|c| c.delete(url), async |_r| Ok(()))
            .await
    }

    async fn create_upload(
        &self,
        bytes: usize,
        display_name: Option<String>,
        mime_type: Mime,
    ) -> Result<Url, Error> {
        let url = self
            .base_url
            .join("/upload/v1beta/files")
            .context(ConstructUrlSnafu {
                suffix: "/upload/v1beta/files".to_string(),
            })?;

        self.perform_request(
            |c| {
                c.post(url)
                    .header("X-Goog-Upload-Protocol", "resumable")
                    .header("X-Goog-Upload-Command", "start")
                    .header("X-Goog-Upload-Content-Length", bytes.to_string())
                    .header("X-Goog-Upload-Header-Content-Type", mime_type.to_string())
                    .json(&json!({"file": {"displayName": display_name}}))
            },
            async |r| {
                r.headers()
                    .get("X-Goog-Upload-URL")
                    .context(MissingResponseHeaderSnafu {
                        header: "X-Goog-Upload-URL",
                    })
                    .and_then(|upload_url| {
                        upload_url
                            .to_str()
                            .map(str::to_string)
                            .map_err(|_| Error::BadResponse {
                                code: 500,
                                description: Some("Missing upload URL in response".to_string()),
                            })
                    })
                    .and_then(|url| Url::parse(&url).context(UrlParseSnafu))
            },
        )
        .await
    }

    /// Upload a file using the resumable upload protocol.
    #[instrument(skip_all, fields(
        file.size = file_bytes.len(),
        mime.type = mime_type.to_string(),
        file.display_name = display_name.as_deref(),
    ))]
    pub(crate) async fn upload_file(
        &self,
        display_name: Option<String>,
        file_bytes: Vec<u8>,
        mime_type: Mime,
    ) -> Result<File, Error> {
        // Step 1: Create resumable upload session
        let upload_url = self
            .create_upload(file_bytes.len(), display_name, mime_type)
            .await?;

        // Step 2: Upload file content
        let upload_response = self
            .http_client
            .post(upload_url.clone())
            .header("X-Goog-Upload-Command", "upload, finalize")
            .header("X-Goog-Upload-Offset", "0")
            .body(file_bytes)
            .send()
            .await
            .map_err(|e| Error::PerformRequest {
                source: e,
                url: upload_url,
            })?;

        let final_response = Self::check_response(upload_response).await?;

        #[derive(serde::Deserialize)]
        struct UploadResponse {
            file: File,
        }

        let upload_response: UploadResponse =
            final_response.json().await.context(DecodeResponseSnafu)?;
        Ok(upload_response.file)
    }

    /// Get a file resource
    #[instrument(skip_all, fields(
        file.name = name,
    ))]
    pub(crate) async fn get_file(&self, name: &str) -> Result<File, Error> {
        let url = self.build_files_url(Some(name))?;
        self.get_json(url).await
    }

    /// Delete a file resource
    #[instrument(skip_all, fields(
        file.name = name,
    ))]
    pub(crate) async fn delete_file(&self, name: &str) -> Result<(), Error> {
        let url = self.build_files_url(Some(name))?;
        self.perform_request(|c| c.delete(url), async |_r| Ok(()))
            .await
    }

    /// Download a file resource
    #[instrument(skip_all, fields(
        file.name = name,
    ))]
    pub(crate) async fn download_file(&self, name: &str) -> Result<Vec<u8>, Error> {
        let mut url = self
            .base_url
            .join(&format!("/download/v1beta/{name}:download"))
            .context(ConstructUrlSnafu {
                suffix: format!("/download/v1beta/{name}:download"),
            })?;
        url.query_pairs_mut().append_pair("alt", "media");

        self.perform_request(
            |c| c.get(url),
            async |r| {
                r.bytes()
                    .await
                    .context(DecodeResponseSnafu)
                    .map(|bytes| bytes.to_vec())
            },
        )
        .await
    }

    /// Create cached content
    pub(crate) async fn create_cached_content(
        &self,
        cached_content: CreateCachedContentRequest,
    ) -> Result<CachedContent, Error> {
        let url = self.build_cache_url(None)?;
        self.post_json(url, &cached_content).await
    }

    /// Get cached content
    pub(crate) async fn get_cached_content(&self, name: &str) -> Result<CachedContent, Error> {
        let url = self.build_cache_url(Some(name))?;
        self.get_json(url).await
    }

    /// Update cached content (typically to update TTL)
    pub(crate) async fn update_cached_content(
        &self,
        name: &str,
        expiration: CacheExpirationRequest,
    ) -> Result<CachedContent, Error> {
        let url = self.build_cache_url(Some(name))?;

        // Create a minimal update payload with just the expiration
        let update_payload = match expiration {
            CacheExpirationRequest::Ttl { ttl } => json!({ "ttl": ttl }),
            CacheExpirationRequest::ExpireTime { expire_time } => {
                json!({ "expireTime": expire_time.format(&time::format_description::well_known::Rfc3339).unwrap() })
            }
        };

        self.perform_request(
            |c| c.patch(url.clone()).json(&update_payload),
            async |r| r.json().await.context(DecodeResponseSnafu),
        )
        .await
    }

    /// Delete cached content
    pub(crate) async fn delete_cached_content(&self, name: &str) -> Result<(), Error> {
        let url = self.build_cache_url(Some(name))?;
        self.perform_request(|c| c.delete(url.clone()), async |_r| Ok(()))
            .await
    }

    /// List cached contents
    pub(crate) async fn list_cached_contents(
        &self,
        page_size: Option<i32>,
        page_token: Option<String>,
    ) -> Result<ListCachedContentsResponse, Error> {
        let mut url = self.build_cache_url(None)?;

        if let Some(size) = page_size {
            url.query_pairs_mut()
                .append_pair("pageSize", &size.to_string());
        }
        if let Some(token) = page_token {
            url.query_pairs_mut().append_pair("pageToken", &token);
        }

        self.get_json(url).await
    }

    /// Build a URL with the given suffix
    #[tracing::instrument(skip(self), ret(level = Level::DEBUG))]
    fn build_url_with_suffix(&self, suffix: &str) -> Result<Url, Error> {
        self.base_url.join(suffix).context(ConstructUrlSnafu {
            suffix: suffix.to_string(),
        })
    }

    /// Build a URL for the API
    #[tracing::instrument(skip(self), ret(level = Level::DEBUG))]
    fn build_url(&self, endpoint: &str) -> Result<Url, Error> {
        let suffix = format!("{}:{endpoint}", self.model);
        self.build_url_with_suffix(&suffix)
    }

    /// Build a URL for a batch operation
    fn build_batch_url(&self, name: &str, action: Option<&str>) -> Result<Url, Error> {
        let suffix = action
            .map(|a| format!("{name}:{a}"))
            .unwrap_or_else(|| name.to_string());
        self.build_url_with_suffix(&suffix)
    }

    /// Build a URL for file operations
    fn build_files_url(&self, name: Option<&str>) -> Result<Url, Error> {
        let suffix = name
            .map(|n| format!("files/{}", n.strip_prefix("files/").unwrap_or(n)))
            .unwrap_or_else(|| "files".to_string());
        self.build_url_with_suffix(&suffix)
    }

    /// Build a URL for cache operations
    fn build_cache_url(&self, name: Option<&str>) -> Result<Url, Error> {
        let suffix = name
            .map(|n| {
                if n.starts_with("cachedContents/") {
                    n.to_string()
                } else {
                    format!("cachedContents/{}", n)
                }
            })
            .unwrap_or_else(|| "cachedContents".to_string());
        self.build_url_with_suffix(&suffix)
    }
}

/// A builder for the `Gemini` client.
///
/// # Examples
///
/// ## Basic usage
///
/// ```no_run
/// use gemini_rust::{GeminiBuilder, Model};
///
/// # async fn run() -> Result<(), Box<dyn std::error::Error>> {
/// let gemini = GeminiBuilder::new("YOUR_API_KEY")
///     .with_model(Model::Gemini25Pro)
///     .build()?;
/// # Ok(())
/// # }
/// ```
///
/// ## With proxy configuration
///
/// ```no_run
/// use gemini_rust::{GeminiBuilder, Model};
/// use reqwest::{ClientBuilder, Proxy};
///
/// # async fn run() -> Result<(), Box<dyn std::error::Error>> {
/// let proxy = Proxy::https("https://my.proxy")?;
/// let http_client = ClientBuilder::new().proxy(proxy);
///
/// let gemini = GeminiBuilder::new("YOUR_API_KEY")
///     .with_http_client(http_client)
///     .build()?;
/// # Ok(())
/// # }
/// ```
pub struct GeminiBuilder {
    key: String,
    model: Model,
    client_builder: ClientBuilder,
    base_url: Url,
}

impl GeminiBuilder {
    /// Creates a new `GeminiBuilder` with the given API key.
    pub fn new<K: Into<String>>(key: K) -> Self {
        Self {
            key: key.into(),
            model: Model::default(),
            client_builder: ClientBuilder::default(),
            base_url: DEFAULT_BASE_URL.clone(),
        }
    }

    /// Sets the model for the client.
    pub fn with_model<M: Into<Model>>(mut self, model: M) -> Self {
        self.model = model.into();
        self
    }

    /// Sets a custom `reqwest::ClientBuilder`.
    pub fn with_http_client(mut self, client_builder: ClientBuilder) -> Self {
        self.client_builder = client_builder;
        self
    }

    /// Sets a custom base URL for the API.
    pub fn with_base_url(mut self, base_url: Url) -> Self {
        self.base_url = base_url;
        self
    }

    /// Builds the `Gemini` client.
    pub fn build(self) -> Result<Gemini, Error> {
        Ok(Gemini {
            client: Arc::new(GeminiClient::with_base_url(
                self.client_builder,
                self.key,
                self.model,
                self.base_url,
            )?),
        })
    }
}

/// Client for the Gemini API
#[derive(Clone)]
pub struct Gemini {
    client: Arc<GeminiClient>,
}

impl Gemini {
    /// Create a new client with the specified API key
    pub fn new<K: AsRef<str>>(api_key: K) -> Result<Self, Error> {
        Self::with_model(api_key, Model::default())
    }

    /// Create a new client for the Gemini Pro model
    pub fn pro<K: AsRef<str>>(api_key: K) -> Result<Self, Error> {
        Self::with_model(api_key, Model::Gemini25Pro)
    }

    /// Create a new client with the specified API key and model
    pub fn with_model<K: AsRef<str>, M: Into<Model>>(api_key: K, model: M) -> Result<Self, Error> {
        Self::with_model_and_base_url(api_key, model, DEFAULT_BASE_URL.clone())
    }

    /// Create a new client with custom base URL
    pub fn with_base_url<K: AsRef<str>>(api_key: K, base_url: Url) -> Result<Self, Error> {
        Self::with_model_and_base_url(api_key, Model::default(), base_url)
    }

    /// Create a new client with the specified API key, model, and base URL
    pub fn with_model_and_base_url<K: AsRef<str>, M: Into<Model>>(
        api_key: K,
        model: M,
        base_url: Url,
    ) -> Result<Self, Error> {
        let client =
            GeminiClient::with_base_url(Default::default(), api_key, model.into(), base_url)?;
        Ok(Self {
            client: Arc::new(client),
        })
    }

    /// Start building a content generation request
    pub fn generate_content(&self) -> ContentBuilder {
        ContentBuilder::new(self.client.clone())
    }

    /// Start building a content embedding request
    pub fn embed_content(&self) -> EmbedBuilder {
        EmbedBuilder::new(self.client.clone())
    }

    /// Start building a batch content generation request
    pub fn batch_generate_content(&self) -> BatchBuilder {
        BatchBuilder::new(self.client.clone())
    }

    /// Get a handle to a batch operation by its name.
    pub fn get_batch(&self, name: &str) -> BatchHandle {
        BatchHandle::new(name.to_string(), self.client.clone())
    }

    /// Lists batch operations.
    ///
    /// This method returns a stream that handles pagination automatically.
    pub fn list_batches(
        &self,
        page_size: impl Into<Option<u32>>,
    ) -> impl Stream<Item = Result<BatchOperation, Error>> + Send {
        let client = self.client.clone();
        let page_size = page_size.into();
        async_stream::try_stream! {
            let mut page_token: Option<String> = None;
            loop {
                let response = client
                    .list_batch_operations(page_size, page_token.clone())
                    .await?;

                for operation in response.operations {
                    yield operation;
                }

                if let Some(next_page_token) = response.next_page_token {
                    page_token = Some(next_page_token);
                } else {
                    break;
                }
            }
        }
    }

    /// Create cached content with a fluent API.
    pub fn create_cache(&self) -> CacheBuilder {
        CacheBuilder::new(self.client.clone())
    }

    /// Get a handle to cached content by its name.
    pub fn get_cached_content(&self, name: &str) -> CachedContentHandle {
        CachedContentHandle::new(name.to_string(), self.client.clone())
    }

    /// Lists cached contents.
    ///
    /// This method returns a stream that handles pagination automatically.
    pub fn list_cached_contents(
        &self,
        page_size: impl Into<Option<i32>>,
    ) -> impl Stream<Item = Result<CachedContentSummary, Error>> + Send {
        let client = self.client.clone();
        let page_size = page_size.into();
        async_stream::try_stream! {
            let mut page_token: Option<String> = None;
            loop {
                let response = client
                    .list_cached_contents(page_size, page_token.clone())
                    .await?;

                for cached_content in response.cached_contents {
                    yield cached_content;
                }

                if let Some(next_page_token) = response.next_page_token {
                    page_token = Some(next_page_token);
                } else {
                    break;
                }
            }
        }
    }

    /// Start building a file resource
    pub fn create_file<B: Into<Vec<u8>>>(&self, bytes: B) -> crate::files::builder::FileBuilder {
        crate::files::builder::FileBuilder::new(self.client.clone(), bytes)
    }

    /// Get a handle to a file by its name.
    pub async fn get_file(&self, name: &str) -> Result<FileHandle, Error> {
        let file = self.client.get_file(name).await?;
        Ok(FileHandle::new(self.client.clone(), file))
    }

    /// Lists files.
    ///
    /// This method returns a stream that handles pagination automatically.
    pub fn list_files(
        &self,
        page_size: impl Into<Option<u32>>,
    ) -> impl Stream<Item = Result<FileHandle, Error>> + Send {
        let client = self.client.clone();
        let page_size = page_size.into();
        async_stream::try_stream! {
            let mut page_token: Option<String> = None;
            loop {
                let response = client
                    .list_files(page_size, page_token.clone())
                    .await?;

                for file in response.files {
                    yield FileHandle::new(client.clone(), file);
                }

                if let Some(next_page_token) = response.next_page_token {
                    page_token = Some(next_page_token);
                } else {
                    break;
                }
            }
        }
    }
}<|MERGE_RESOLUTION|>--- conflicted
+++ resolved
@@ -18,10 +18,7 @@
     header::{HeaderMap, HeaderName, HeaderValue, InvalidHeaderValue},
     Client, ClientBuilder, RequestBuilder, Response,
 };
-<<<<<<< HEAD
-=======
-use serde::{de::DeserializeOwned, Deserialize, Serialize};
->>>>>>> 5fa06769
+use serde::{Deserialize, Serialize};
 use serde_json::json;
 use snafu::{OptionExt, ResultExt, Snafu};
 use std::{
