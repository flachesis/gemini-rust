use display_error_chain::DisplayErrorChain;
use gemini_rust::{
    Content, FunctionCallingMode, FunctionDeclaration, Gemini, GenerationConfig, Message, Role,
};
use schemars::JsonSchema;
use serde::{Deserialize, Serialize};
use std::env;
use std::process::ExitCode;
use tracing::{info, warn};

#[derive(Default, Debug, Clone, Serialize, Deserialize, JsonSchema)]
#[schemars(description = "The unit of temperature")]
#[serde(rename_all = "lowercase")]
enum Unit {
    #[default]
    Celsius,
    Fahrenheit,
}

#[derive(Debug, Clone, Serialize, Deserialize, JsonSchema)]
#[serde(default)]
struct WeatherRequest {
    /// The city and state, e.g., San Francisco, CA
    location: String,
    /// The unit of temperature
    unit: Option<Unit>,
}

impl Default for WeatherRequest {
    fn default() -> Self {
        WeatherRequest {
            location: "".to_string(),
            unit: Some(Unit::Celsius),
        }
    }
}

#[derive(Debug, Clone, Serialize, Deserialize, JsonSchema)]
struct WeatherResponse {
    temperature: i32,
    unit: String,
    condition: String,
}

#[tokio::main]
async fn main() -> ExitCode {
    tracing_subscriber::fmt()
        .with_env_filter(
            tracing_subscriber::EnvFilter::builder()
                .with_default_directive(tracing::level_filters::LevelFilter::INFO.into())
                .from_env_lossy(),
        )
        .init();

    match do_main().await {
        Ok(()) => ExitCode::SUCCESS,
        Err(e) => {
            let error_chain = DisplayErrorChain::new(e.as_ref());
            tracing::error!(error.debug = ?e, error.chained = %error_chain, "execution failed");
            ExitCode::FAILURE
        }
    }
}

async fn do_main() -> Result<(), Box<dyn std::error::Error>> {
    // Get API key from environment variable
    let api_key = env::var("GEMINI_API_KEY").expect("GEMINI_API_KEY environment variable not set");

    // Create client
    let client = Gemini::new(api_key).expect("unable to create Gemini API client");

    // Simple generation
    info!("starting simple generation");
    let response = client
        .generate_content()
        .with_user_message("Hello, can you tell me a joke about programming?")
        .with_generation_config(GenerationConfig {
            temperature: Some(0.7),
            max_output_tokens: Some(5000),
            ..Default::default()
        })
        .execute()
        .await?;

    info!(response = response.text(), "simple generation completed");

    // Function calling example
    info!("starting function calling example");

    // Define a weather function
    let get_weather = FunctionDeclaration::new(
        "get_weather",
        "Get the current weather for a location",
        None,
    )
    .with_parameters::<WeatherRequest>()
    .with_response::<WeatherResponse>();

    // Create a request with function calling
    let response = client
        .generate_content()
        .with_system_prompt("You are a helpful weather assistant.")
        .with_user_message("What's the weather like in San Francisco right now?")
        .with_function(get_weather)
        .with_function_calling_mode(FunctionCallingMode::Any)
        .execute()
        .await?;

    // Check if there are function calls
    if let Some(function_call) = response.function_calls().first() {
        info!(
            function_name = function_call.name,
            args = function_call.args.to_string(),
            "function call received"
        );

        // Parse the function call arguments
        let weather_request: WeatherRequest = serde_json::from_value(function_call.args.clone())?;

<<<<<<< HEAD
        info!(
            location = location,
            unit = unit,
            "function call parameters extracted"
        );
=======
        println!(
            "Location: {}, Unit: {:?}",
            weather_request.location, weather_request.unit
        );

        let unit_str = match weather_request.unit.unwrap_or_default() {
            Unit::Celsius => "celsius",
            Unit::Fahrenheit => "fahrenheit",
        };
>>>>>>> 5fa06769

        // Create model content with function call
        let model_content = Content::function_call((*function_call).clone());

        // Add as model message
        let model_message = Message {
            content: model_content,
            role: Role::Model,
        };

        // Simulate function execution
        let weather_response = format!(
            "{{\"temperature\": 22, \"unit\": \"{}\", \"condition\": \"sunny\"}}",
            unit_str
        );
        info!(response = weather_response, "simulated function response");

        // Continue the conversation with the function result
        let final_response = client
            .generate_content()
            .with_system_prompt("You are a helpful weather assistant.")
            .with_user_message("What's the weather like in San Francisco right now?")
            .with_message(model_message)
            .with_function_response_str("get_weather", weather_response)?
            .with_generation_config(GenerationConfig {
                temperature: Some(0.7),
                max_output_tokens: Some(100),
                ..Default::default()
            })
            .execute()
            .await?;

        info!(
            final_response = final_response.text(),
            "function calling completed"
        );
    } else {
        warn!("no function calls in the response");
    }

    Ok(())
}<|MERGE_RESOLUTION|>--- conflicted
+++ resolved
@@ -117,23 +117,16 @@
         // Parse the function call arguments
         let weather_request: WeatherRequest = serde_json::from_value(function_call.args.clone())?;
 
-<<<<<<< HEAD
         info!(
-            location = location,
-            unit = unit,
+            location = weather_request.location,
+            unit = ?weather_request.unit,
             "function call parameters extracted"
-        );
-=======
-        println!(
-            "Location: {}, Unit: {:?}",
-            weather_request.location, weather_request.unit
         );
 
         let unit_str = match weather_request.unit.unwrap_or_default() {
             Unit::Celsius => "celsius",
             Unit::Fahrenheit => "fahrenheit",
         };
->>>>>>> 5fa06769
 
         // Create model content with function call
         let model_content = Content::function_call((*function_call).clone());
